--- conflicted
+++ resolved
@@ -46,7 +46,6 @@
 def check_request_auth(http_request: Request, endpoint_type: str) -> None:
     client_ip = get_client_ip(http_request)
     
-<<<<<<< HEAD
     # If no whitelist is configured, allow all requests through
     if not WHITELISTED_VALIDATOR_IPS:
         return
@@ -54,10 +53,6 @@
     # First check: IP whitelist (if configured)
     if client_ip in WHITELISTED_VALIDATOR_IPS:
         # IP is whitelisted, allow through
-=======
-    # 1. IP whitelist
-    if WHITELISTED_VALIDATOR_IPS and client_ip in WHITELISTED_VALIDATOR_IPS:
->>>>>>> 062beb8e
         return
 
     # 2. Internal sandbox auto-allow (inject screener password for container requests)
@@ -87,11 +82,7 @@
             logger.warning(f"{endpoint_type.capitalize()} request with invalid screener password from IP {format_ip_with_name(client_ip)}")
             raise HTTPException(status_code=401, detail="Invalid screener password")
     
-<<<<<<< HEAD
     # Whitelist is configured but IP not whitelisted and no valid password - unauthorized
-=======
-    # Unauthorized
->>>>>>> 062beb8e
     track_400_error(client_ip, BadRequestErrorCode.UNAUTHORIZED_IP_ADDRESS)
     logger.warning(f"{endpoint_type.capitalize()} request from unauthorized IP {format_ip_with_name(client_ip)}")
     raise HTTPException(status_code=401, detail="Unauthorized: IP not whitelisted and no valid authentication provided")
