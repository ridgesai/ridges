from fastapi import UploadFile, HTTPException
from typing import Optional
from api.src.socket.websocket_manager import WebSocketManager
from loggers.logging_utils import get_logger
import uuid
from datetime import datetime, timedelta, timezone

from fiber import Keypair

from api.src.backend.queries.evaluations import get_evaluations_by_version_id, get_running_evaluation_by_miner_hotkey
from api.src.utils.config import AGENT_RATE_LIMIT_SECONDS
from api.src.utils.subtensor import get_subnet_hotkeys
from api.src.utils.code_checks import AgentCodeChecker, CheckError
from api.src.backend.queries.agents import store_agent, check_if_agent_banned
from api.src.backend.entities import MinerAgent, Evaluation
from api.src.utils.s3 import S3Manager
from api.src.utils.similarity_checker import SimilarityChecker

logger = get_logger(__name__)
s3_manager = S3Manager()
ws = WebSocketManager.get_instance()

def get_miner_hotkey(file_info: str) -> str:
    logger.debug(f"Getting miner hotkey from file info: {file_info}.")
    miner_hotkey = file_info.split(":")[0]

    if not miner_hotkey:
        logger.error(f"A miner attempted to upload an agent without a hotkey. File info: {file_info}.")
        raise HTTPException(
            status_code=400,
            detail="miner_hotkey is required"
        )
    
    logger.debug(f"Miner hotkey successfully extracted: {miner_hotkey}.")
    return miner_hotkey

def check_valid_filename(filename: str) -> bool:
    logger.debug(f"Checking if filename is valid...")

    if filename != "agent.py":
        logger.error(f"A miner attempted to upload an agent with an invalid filename: {filename}.")
        raise HTTPException(
            status_code=400,
            detail="File must be a python file named agent.py"
        )
    
    logger.debug(f"Filename is valid: {filename}.")

async def check_agent_banned(miner_hotkey: str) -> None:
    logger.debug(f"Checking if miner hotkey {miner_hotkey} is banned...")

    if await check_if_agent_banned(miner_hotkey):
        logger.error(f"A miner attempted to upload an agent with a banned hotkey: {miner_hotkey}.")
        raise HTTPException(
            status_code=400,
            detail="Your miner hotkey has been banned for attempting to obfuscate code or otherwise cheat. If this is in error, please contact us on Discord"
        )
    
    logger.debug(f"Miner hotkey {miner_hotkey} is not banned.")

def check_rate_limit(latest_agent: MinerAgent) -> None:
    logger.debug(f"Checking if miner is rate limited...")

    earliest_allowed_time = latest_agent.created_at + timedelta(seconds=AGENT_RATE_LIMIT_SECONDS)
    logger.debug(f"Earliest allowed time: {earliest_allowed_time}. Current time: {datetime.now(timezone.utc)}. Difference: {datetime.now(timezone.utc) - earliest_allowed_time}. Minimum allowed time: {timedelta(seconds=AGENT_RATE_LIMIT_SECONDS)}.")
    
    if datetime.now(timezone.utc) < earliest_allowed_time:
        logger.error(f"A miner attempted to upload an agent too quickly. Latest agent created at {latest_agent.created_at} and current time is {datetime.now(timezone.utc)}.")
        raise HTTPException(
            status_code=429,
            detail=f"You must wait {AGENT_RATE_LIMIT_SECONDS} seconds before uploading a new agent version"
        )
    
    logger.debug(f"Miner is not rate limited.")

def check_replay_attack(latest_agent: Optional[MinerAgent], file_info: str) -> None:
    logger.debug(f"Checking if this is a replay attack...")

    version_num = int(file_info.split(":")[-1])
    logger.debug(f"Latest agent number: {latest_agent.version_num if latest_agent else None}, Attempted version number: {version_num}.")

    if latest_agent and version_num != latest_agent.version_num + 1:
        logger.error(f"A miner attempted to upload an agent with a version number that is not the next version. Latest agent version is {latest_agent.version_num} and the attempted version is {version_num}")
        raise HTTPException(
            status_code=409,
            detail="This upload request has already been processed"
        )
    
    logger.debug(f"This is not a replay attack.")

def check_signature(public_key: str, file_info: str, signature: str) -> None:
    logger.debug(f"Checking if the signature is valid...")
    logger.debug(f"Public key: {public_key}, File info: {file_info}, Signature: {signature}.")

    keypair = Keypair(public_key=bytes.fromhex(public_key), ss58_format=42)
    if not keypair.verify(file_info, bytes.fromhex(signature)):
        logger.error(f"A miner attempted to upload an agent with an invalid signature. Public key: {public_key}, File info: {file_info}, Signature: {signature}.")
        raise HTTPException(
            status_code=400, 
            detail="Invalid signature"
        )
    
    logger.debug(f"The signature is valid.")

async def check_hotkey_registered(miner_hotkey: str) -> None:
    logger.debug(f"Checking if miner hotkey {miner_hotkey} is registered on subnet...")

    if miner_hotkey not in await get_subnet_hotkeys():
        logger.error(f"A miner attempted to upload an agent with a hotkey that is not registered on subnet: {miner_hotkey}.")
        raise HTTPException(status_code=400, detail=f"Hotkey not registered on subnet")
    
    logger.debug(f"Miner hotkey {miner_hotkey} is registered on the subnet.")
    
async def check_file_size(agent_file: UploadFile) -> str:
    logger.debug(f"Checking if the file size is valid...")

    MAX_FILE_SIZE = 1 * 1024 * 1024 
    file_size = 0
    content = b""
    for chunk in agent_file.file:
        file_size += len(chunk)
        content += chunk
        if file_size > MAX_FILE_SIZE:
            logger.error(f"A miner attempted to upload an agent with a file size that exceeds the maximum allowed size. File size: {file_size}.")
            raise HTTPException(
                status_code=400,
                detail="File size must not exceed 1MB"
            )
    
    logger.debug(f"The file size is valid.")
    await agent_file.seek(0)
    return content

async def check_code_similarity(uploaded_code: str, miner_hotkey: str) -> None:
    logger.debug(f"Checking if the uploaded code is similar to the miner's previous version or top agents...")

    similarity_checker = SimilarityChecker()
    is_valid, error_msg = await similarity_checker.validate_upload(uploaded_code, miner_hotkey)

    if not is_valid:
        logger.error(error_msg)
        raise HTTPException(
            status_code=400, 
            detail=error_msg
        )

    logger.debug(f"The uploaded code is not similar to the miner's previous version or top agents.")

def check_agent_code(file_content: str) -> None:
    logger.debug(f"Checking if the agent code is valid...")

    try:
        AgentCodeChecker(file_content).run()
    except CheckError as e:
        logger.error(f"A miner attempted to upload an agent with invalid code. Error: {e}.")
        raise HTTPException(
                status_code=400, 
                detail=str(e)
            )
    except Exception as e:
        logger.error(f"Error running static code safety checks: {e}")
        raise HTTPException(
            status_code=500, 
            detail="Static code safety checks failed. Please try again later."
        )
    
    logger.debug(f"The agent code is valid.")
    
<<<<<<< HEAD
async def _check_eval_running_for_hotkey(miner_hotkey: str) -> None:
    logger.debug(f"Checking if an evaluation is currently running for the latest agent for miner {miner_hotkey}...")

    if await get_running_evaluation_by_miner_hotkey(miner_hotkey):
        logger.error(f"An evaluation is currently running for the latest agent for miner {miner_hotkey}.")
        raise HTTPException(
            status_code=400,
            detail="An evaluation is currently running for the latest agent for this miner. Please wait for it to finish before uploading a new version."
        )
=======
async def check_eval_running(latest_agent: Optional[MinerAgent]) -> list[Evaluation]:
    logger.debug(f"Checking if an evaluation is currently running for the latest agent {latest_agent.version_id if latest_agent else None}...")

    if latest_agent:
        evaluations = await get_evaluations_by_version_id(latest_agent.version_id)
        for evaluation in evaluations:
            if evaluation.status == "running":
                logger.error(f"An exisiting version of this agent is currently being evaluated. Version ID: {latest_agent.version_id}.")
                raise HTTPException(
                    status_code=400,
                    detail="An exisiting version of this agent is currently being evaluated. Please wait for it to finish before uploading a new version."
                )
        logger.debug(f"No evaluations are currently running for the latest agent {latest_agent.version_id}.")
        return [evaluation for evaluation in evaluations if evaluation.status == "waiting"]
    else:
        logger.debug(f"No latest agent found. This is the first agent uploaded by this miner.")
        return []
>>>>>>> 702fcb4d

async def get_available_screener() -> str:
    logger.debug(f"Getting an available screener...")

    available_screener = await ws.get_available_screener()
    if available_screener is None:
        logger.error(f"No available screeners found.")
        raise HTTPException(
            status_code=429,
            detail="All our screeners are currently busy. Please try again later."
        )
    
    logger.debug(f"Available screener found: {available_screener}.")
    return available_screener

async def upload_agent_code_to_s3(version_id: str, agent_file: UploadFile) -> None:
    logger.debug(f"Uploading agent code for version {version_id} to S3...")

    try:
        await s3_manager.upload_file_object(agent_file.file, f"{version_id}/agent.py")
    except Exception as e:
        logger.error(f"Failed to upload agent code to S3. Version ID: {version_id}. Error: {e}.")
        raise HTTPException(
            status_code=500,
            detail=f"Failed to store agent in our database. Please try again later."
        )
    
    logger.debug(f"Successfully uploaded agent code for version {version_id} to S3.")
    
async def store_agent_in_db(miner_hotkey: str, name: str, latest_agent: Optional[MinerAgent]) -> str:
    logger.debug(f"Storing agent in database...")

    version_id = str(uuid.uuid4())
    logger.debug(f"Generated new version ID: {version_id}.")

    logger.debug(f"Creating MinerAgent object for version {version_id}...")

    agent_object = MinerAgent(
        version_id=version_id,
        miner_hotkey=miner_hotkey,
        agent_name=name if not latest_agent else latest_agent.agent_name,
        version_num=latest_agent.version_num + 1 if latest_agent else 0,
        created_at=datetime.now(timezone.utc),
        score=None,
        status="screening"
    )
    logger.debug(f"MinerAgent object created for version {version_id}.")

    logger.debug(f"Attempting to store agent {version_id} in database...")
    success = await store_agent(agent_object)
    if not success:
        logger.error(f"Failed to store agent in database. Version ID: {version_id}.")
        raise HTTPException(
            status_code=500,
            detail=f"Failed to store agent version in our database. Please try again later."
        )
    
    logger.debug(f"Successfully stored agent {version_id} in database.")
    return version_id<|MERGE_RESOLUTION|>--- conflicted
+++ resolved
@@ -166,8 +166,7 @@
     
     logger.debug(f"The agent code is valid.")
     
-<<<<<<< HEAD
-async def _check_eval_running_for_hotkey(miner_hotkey: str) -> None:
+async def check_eval_running_for_hotkey(miner_hotkey: str) -> None:
     logger.debug(f"Checking if an evaluation is currently running for the latest agent for miner {miner_hotkey}...")
 
     if await get_running_evaluation_by_miner_hotkey(miner_hotkey):
@@ -176,25 +175,6 @@
             status_code=400,
             detail="An evaluation is currently running for the latest agent for this miner. Please wait for it to finish before uploading a new version."
         )
-=======
-async def check_eval_running(latest_agent: Optional[MinerAgent]) -> list[Evaluation]:
-    logger.debug(f"Checking if an evaluation is currently running for the latest agent {latest_agent.version_id if latest_agent else None}...")
-
-    if latest_agent:
-        evaluations = await get_evaluations_by_version_id(latest_agent.version_id)
-        for evaluation in evaluations:
-            if evaluation.status == "running":
-                logger.error(f"An exisiting version of this agent is currently being evaluated. Version ID: {latest_agent.version_id}.")
-                raise HTTPException(
-                    status_code=400,
-                    detail="An exisiting version of this agent is currently being evaluated. Please wait for it to finish before uploading a new version."
-                )
-        logger.debug(f"No evaluations are currently running for the latest agent {latest_agent.version_id}.")
-        return [evaluation for evaluation in evaluations if evaluation.status == "waiting"]
-    else:
-        logger.debug(f"No latest agent found. This is the first agent uploaded by this miner.")
-        return []
->>>>>>> 702fcb4d
 
 async def get_available_screener() -> str:
     logger.debug(f"Getting an available screener...")
