--- conflicted
+++ resolved
@@ -6,7 +6,8 @@
 from datetime import datetime, timezone
 
 from api.src.backend.db_manager import db_operation
-from api.src.backend.entities import Evaluation, EvaluationRun, EvaluationsWithHydratedRuns, EvaluationRunWithUsageDetails, EvaluationsWithHydratedUsageRuns
+from api.src.backend.entities import Evaluation, EvaluationRun, EvaluationsWithHydratedRuns, EvaluationsWithHydratedUsageRuns
+from api.src.backend.queries.evaluation_runs import get_runs_with_usage_for_evaluation
 
 logger = logging.getLogger(__name__)
 
@@ -49,37 +50,11 @@
         AND status = 'waiting'
     """, version_id)
     
-<<<<<<< HEAD
     evaluation = await conn.fetchrow("""
         INSERT INTO evaluations (evaluation_id, version_id, validator_hotkey, status, created_at)
         VALUES ($1, $2, $3, $4, NOW())
         RETURNING *
     """, str(uuid.uuid4()), version_id, validator_hotkey, 'waiting')
-=======
-    # Score is now automatically updated by database trigger when evaluation_runs.solved is updated
-
-@db_operation
-async def get_next_evaluation_for_validator(conn: asyncpg.Connection, validator_hotkey: str) -> Optional[Evaluation]:
-    logger.debug(f"Fetching next evaluation from database for validator {validator_hotkey}.")
-
-    result = await conn.fetchrow(
-        """
-            SELECT e.evaluation_id, e.version_id, e.validator_hotkey, e.status, e.terminated_reason, e.created_at, e.started_at, e.finished_at, e.score
-            FROM evaluations e
-            JOIN miner_agents ma ON e.version_id = ma.version_id
-            WHERE e.validator_hotkey = $1
-            AND e.status = 'waiting' 
-            AND ma.miner_hotkey NOT IN (SELECT miner_hotkey FROM banned_hotkeys)
-            ORDER BY e.created_at ASC 
-            LIMIT 1;
-        """,
-        validator_hotkey
-    )
-
-    if not result:
-        logger.debug(f"No next evaluation found for validator {validator_hotkey}.")
-        return None
->>>>>>> 4ceb43c1
 
     logger.debug(f"Successfully created evaluation for version {version_id} and validator {validator_hotkey}.")
 
@@ -158,107 +133,10 @@
     return evaluations_created
 
 @db_operation
-<<<<<<< HEAD
 async def start_evaluation(conn: asyncpg.Connection, evaluation_id: str, screener: bool) -> Evaluation:
     logger.debug(f"Attempting to start evaluation {evaluation_id}.")
     result = await conn.fetchrow(
         "UPDATE evaluations SET status = 'running', started_at = NOW() WHERE evaluation_id = $1 RETURNING *",
-=======
-async def get_runs_with_usage_for_evaluation(conn: asyncpg.Connection, evaluation_id: str) -> list[EvaluationRunWithUsageDetails]:
-    run_rows = await conn.fetch(
-        """
-            WITH inf AS (
-                SELECT
-                    run_id,
-                    SUM(cost)          AS cost,
-                    SUM(total_tokens)  AS total_tokens,
-                    COUNT(*)           AS num_inference_calls,
-                    MAX(model)         AS model        -- assumes a run uses one model
-                FROM inferences
-                GROUP BY run_id
-            )
-            SELECT
-                e.run_id,
-                e.evaluation_id,
-                e.swebench_instance_id,
-                e.status,
-                e.response,
-                e.error,
-                e.pass_to_fail_success,
-                e.fail_to_pass_success,
-                e.pass_to_pass_success,
-                e.fail_to_fail_success,
-                e.solved,
-                e.started_at,
-                e.sandbox_created_at,
-                e.patch_generated_at,
-                e.eval_started_at,
-                e.result_scored_at,
-                i.cost,
-                i.total_tokens,
-                i.model,
-                i.num_inference_calls
-            FROM evaluation_runs  e
-            LEFT JOIN inf         i USING (run_id)        -- join on the PK only
-            WHERE e.evaluation_id = $1
-            ORDER BY e.started_at;
-        """,
-        evaluation_id
-    )
-
-    evaluation_runs = [
-        EvaluationRunWithUsageDetails(
-            run_id=str(run_row[0]),
-            evaluation_id=str(run_row[1]),
-            swebench_instance_id=run_row[2],
-            status=run_row[3],
-            response=run_row[4],
-            error=run_row[5],
-            pass_to_fail_success=run_row[6],
-            fail_to_pass_success=run_row[7],
-            pass_to_pass_success=run_row[8],
-            fail_to_fail_success=run_row[9],
-            solved=run_row[10],
-            started_at=run_row[11],
-            sandbox_created_at=run_row[12],
-            patch_generated_at=run_row[13],
-            eval_started_at=run_row[14],
-            result_scored_at=run_row[15],
-            cost=run_row[16],
-            total_tokens=run_row[17],
-            model=run_row[18],
-            num_inference_calls=run_row[19]
-        ) for run_row in run_rows
-    ]
-
-    return evaluation_runs
-
-@db_operation
-async def get_runs_for_evaluation(conn: asyncpg.Connection, evaluation_id: str) -> list[EvaluationRun]:
-    run_rows = await conn.fetch(
-        """
-            SELECT 
-                run_id,
-                evaluation_id,
-                swebench_instance_id,
-                status,
-                response,
-                error,
-                pass_to_fail_success,
-                fail_to_pass_success,
-                pass_to_pass_success,
-                fail_to_fail_success,
-                solved,
-                started_at,
-                sandbox_created_at,
-                patch_generated_at,
-                eval_started_at,
-                result_scored_at
-            FROM evaluation_runs 
-            WHERE evaluation_id = $1
-            ORDER BY started_at
-        """,
->>>>>>> 4ceb43c1
         evaluation_id
     )
 
@@ -476,90 +354,6 @@
     
     return evaluations
 
-@db_operation
-<<<<<<< HEAD
-async def get_next_evaluation_for_validator(conn: asyncpg.Connection, validator_hotkey: str) -> Optional[Evaluation]:
-    logger.debug(f"Fetching next evaluation from database for validator {validator_hotkey}.")
-
-    result = await conn.fetchrow(
-        """
-            SELECT e.evaluation_id, e.version_id, e.validator_hotkey, e.status, e.terminated_reason, e.created_at, e.started_at, e.finished_at, e.score
-            FROM evaluations e
-            JOIN miner_agents ma ON e.version_id = ma.version_id
-            WHERE e.validator_hotkey = $1
-            AND e.status = 'waiting' 
-            -- AND ma.miner_hotkey NOT IN (SELECT miner_hotkey FROM banned_miners)
-            ORDER BY e.created_at ASC 
-            LIMIT 1;
-        """,
-        validator_hotkey
-    )
-
-    if not result:
-        logger.debug(f"No next evaluation found for validator {validator_hotkey}.")
-        return None
-
-    logger.debug(f"Found next evaluation for validator {validator_hotkey}: {dict(result)['evaluation_id']}.")
-
-    return Evaluation(**dict(result)) 
-
-@db_operation
-async def get_next_evaluation_for_screener(conn: asyncpg.Connection) -> Optional[Evaluation]:
-    result = await conn.fetchrow(
-        "SELECT evaluation_id, version_id, validator_hotkey, status, terminated_reason, created_at, started_at, finished_at, score "
-        "FROM evaluations WHERE status = 'waiting' AND validator_hotkey LIKE 'i-0%' "
-        "ORDER BY created_at ASC LIMIT 1"
-    )
-
-    if not result:
-        return None
-
-    return Evaluation(**dict(result)) 
-
-@db_operation
-async def get_running_evaluations(conn: asyncpg.Connection) -> List[Evaluation]:
-    result = await conn.fetch(
-        "SELECT evaluation_id, version_id, validator_hotkey, status, terminated_reason, created_at, started_at, finished_at, score "
-        "FROM evaluations WHERE status = 'running'",
-    )
-
-    return [Evaluation(**dict(row)) for row in result]
-
-@db_operation
-async def get_running_evaluation_by_validator_hotkey(conn: asyncpg.Connection, validator_hotkey: str) -> Optional[Evaluation]:
-    result = await conn.fetchrow(
-        """
-            SELECT evaluation_id, version_id, validator_hotkey, status, terminated_reason, created_at, started_at, finished_at, score
-            FROM evaluations
-            WHERE validator_hotkey = $1 
-            AND status = 'running' 
-            ORDER BY created_at ASC 
-            LIMIT 1;
-        """,
-        validator_hotkey
-    )
-
-    if not result:
-        return None
-
-    return Evaluation(**dict(result)) 
-
-@db_operation
-async def get_queue_info(conn: asyncpg.Connection, validator_hotkey: str, length: int = 10) -> List[Evaluation]:
-    """Get a list of the queued evaluations for a given validator"""
-    result = await conn.fetch(
-        "SELECT evaluation_id, version_id, validator_hotkey, status, terminated_reason, created_at, started_at, finished_at, score "
-        "FROM evaluations WHERE status = 'waiting' AND validator_hotkey = $1 "
-        "ORDER BY created_at DESC "
-        "LIMIT $2",
-        validator_hotkey,
-        length
-    )
-
-    return [Evaluation(**dict(row)) for row in result]
-
-
-=======
 async def get_evaluations_with_usage_for_agent_version(conn: asyncpg.Connection, version_id: str) -> list[EvaluationsWithHydratedUsageRuns]:
     evaluations: list[EvaluationsWithHydratedUsageRuns] = []
 
@@ -604,62 +398,82 @@
     return evaluations
 
 @db_operation
-async def check_for_new_high_score(conn: asyncpg.Connection, version_id: UUID) -> dict:
-    """
-    Check if version_id scored higher than all approved agents.
-    Uses LEFT JOIN to compare against approved_version_ids scores.
-    
-    Returns dict with:
-    - high_score_detected: bool
-    - agent details if high score detected
-    - reason if no high score detected
-    """
-    logger.debug(f"Attempting to get the current agent's details and score from miner_agents for version {version_id}.")
-    # Get the current agent's details and score from miner_agents
-    agent_result = await conn.fetchrow("""
-        SELECT agent_name, miner_hotkey, version_num, score
-        FROM miner_agents 
-        WHERE version_id = $1 AND score IS NOT NULL
-    """, version_id)
-    logger.debug(f"Successfully retrieved the current agent's details and score from miner_agents for version {version_id}.")
-    
-    if not agent_result:
-        logger.debug(f"No agent found or no score available for version {version_id}.")
-        return {
-            "high_score_detected": False, 
-            "reason": "Agent not found or no score available"
-        }
-    
-    current_score = agent_result['score']
-    logger.debug(f"Current agent's score for version {version_id} is {current_score}.")
-    
-    # Get the highest score among ALL approved agents using LEFT JOIN
-    logger.debug(f"Attempting to get the highest score among ALL approved agents using LEFT JOIN.")
-    max_approved_result = await conn.fetchrow("""
-        SELECT MAX(e.score) as max_approved_score
-        FROM approved_version_ids avi
-        LEFT JOIN evaluations e ON avi.version_id = e.version_id  
-        WHERE e.status = 'completed' AND e.score IS NOT NULL
-    """)
-    
-    max_approved_score = max_approved_result['max_approved_score'] if max_approved_result else None
-    logger.debug(f"The highest score among ALL approved agents is {max_approved_score}.")
-    
-    # Check if this beats all approved agents (ANY improvement triggers notification)
-    if max_approved_score is None or current_score > max_approved_score:
-        logger.info(f"🎯 HIGH SCORE DETECTED: {agent_result['agent_name']} scored {current_score:.4f} vs previous max {max_approved_score or 0.0:.4f}")
-        return {
-            "high_score_detected": True,
-            "agent_name": agent_result['agent_name'],
-            "miner_hotkey": agent_result['miner_hotkey'], 
-            "version_id": str(version_id),
-            "version_num": agent_result['version_num'],
-            "new_score": current_score,
-            "previous_max_score": max_approved_score or 0.0
-        }
-
-    return {
-        "high_score_detected": False,
-        "reason": f"Score {current_score:.4f} does not beat max approved score {max_approved_score:.4f}"
-    }
->>>>>>> 4ceb43c1
+async def get_next_evaluation_for_validator(conn: asyncpg.Connection, validator_hotkey: str) -> Optional[Evaluation]:
+    logger.debug(f"Fetching next evaluation from database for validator {validator_hotkey}.")
+
+    result = await conn.fetchrow(
+        """
+            SELECT e.evaluation_id, e.version_id, e.validator_hotkey, e.status, e.terminated_reason, e.created_at, e.started_at, e.finished_at, e.score
+            FROM evaluations e
+            JOIN miner_agents ma ON e.version_id = ma.version_id
+            WHERE e.validator_hotkey = $1
+            AND e.status = 'waiting' 
+            -- AND ma.miner_hotkey NOT IN (SELECT miner_hotkey FROM banned_miners)
+            ORDER BY e.created_at ASC 
+            LIMIT 1;
+        """,
+        validator_hotkey
+    )
+
+    if not result:
+        logger.debug(f"No next evaluation found for validator {validator_hotkey}.")
+        return None
+
+    logger.debug(f"Found next evaluation for validator {validator_hotkey}: {dict(result)['evaluation_id']}.")
+
+    return Evaluation(**dict(result)) 
+
+@db_operation
+async def get_next_evaluation_for_screener(conn: asyncpg.Connection) -> Optional[Evaluation]:
+    result = await conn.fetchrow(
+        "SELECT evaluation_id, version_id, validator_hotkey, status, terminated_reason, created_at, started_at, finished_at, score "
+        "FROM evaluations WHERE status = 'waiting' AND validator_hotkey LIKE 'i-0%' "
+        "ORDER BY created_at ASC LIMIT 1"
+    )
+
+    if not result:
+        return None
+
+    return Evaluation(**dict(result)) 
+
+@db_operation
+async def get_running_evaluations(conn: asyncpg.Connection) -> List[Evaluation]:
+    result = await conn.fetch(
+        "SELECT evaluation_id, version_id, validator_hotkey, status, terminated_reason, created_at, started_at, finished_at, score "
+        "FROM evaluations WHERE status = 'running'",
+    )
+
+    return [Evaluation(**dict(row)) for row in result]
+
+@db_operation
+async def get_running_evaluation_by_validator_hotkey(conn: asyncpg.Connection, validator_hotkey: str) -> Optional[Evaluation]:
+    result = await conn.fetchrow(
+        """
+            SELECT evaluation_id, version_id, validator_hotkey, status, terminated_reason, created_at, started_at, finished_at, score
+            FROM evaluations
+            WHERE validator_hotkey = $1 
+            AND status = 'running' 
+            ORDER BY created_at ASC 
+            LIMIT 1;
+        """,
+        validator_hotkey
+    )
+
+    if not result:
+        return None
+
+    return Evaluation(**dict(result)) 
+
+@db_operation
+async def get_queue_info(conn: asyncpg.Connection, validator_hotkey: str, length: int = 10) -> List[Evaluation]:
+    """Get a list of the queued evaluations for a given validator"""
+    result = await conn.fetch(
+        "SELECT evaluation_id, version_id, validator_hotkey, status, terminated_reason, created_at, started_at, finished_at, score "
+        "FROM evaluations WHERE status = 'waiting' AND validator_hotkey = $1 "
+        "ORDER BY created_at DESC "
+        "LIMIT $2",
+        validator_hotkey,
+        length
+    )
+
+    return [Evaluation(**dict(row)) for row in result]