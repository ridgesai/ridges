<<<<<<< HEAD
import asyncio
=======
>>>>>>> b73cfd8a
import json
import os
from typing import TYPE_CHECKING, List, Dict
import trueskill
import numpy as np

from shared.logging_utils import get_logger
from validator.challenge.base import BaseResponse
from validator.dependancies import get_results_dir
from validator.evaluation.graders.abstract_grader import GraderInterface
from validator.evaluation.graders.float_grader import FloatGrader
from validator.evaluation.log_score import log_score
if TYPE_CHECKING:
    from validator.challenge.codegen.challenge import CodegenChallenge

logger = get_logger(__name__)

class TrueSkillGrader(GraderInterface):
    """
    A grader that uses the TrueSkill rating system to grade miners. The 
    ratings are updated based on the performance of the miners in the
    forward loop, and then normalized with a logistic function.
    """
    def __init__(self, problem: 'CodegenChallenge'):
        self.env = trueskill.TrueSkill()
        self.ratings: Dict[str, trueskill.Rating] = {}
        self.float_grader = FloatGrader(problem)
        self.num_runs = 0
        self.apha = np.log(4) / self.env.beta

<<<<<<< HEAD
        # Initialize cached ratings
=======
          # Initialize cached ratings
>>>>>>> b73cfd8a
        self.initialize()

    def initialize(self) -> None:
        """
        Initialize ratings for miners if available.
        """
        try:
            with open(get_results_dir() / "trueskill_ratings.json", "r") as f:
                state = json.load(f)
        except FileNotFoundError as e:
            # The file did not exist, so we do nothing
            return
        for miner_hotkey, rating in state.items():
            self.ratings[miner_hotkey] = self.env.create_rating(mu=rating[0], sigma=rating[1])

        logger.info(f"Loaded Trueskill ratings from file")

    def save_state(self) -> None:
        """
        Save the state of the ratings to a file.
        """
        with open(get_results_dir() / "trueskill_ratings.json", "w") as f:
            json.dump({k: [v.mu, v.sigma] for k, v in self.ratings.items()}, f)

    def grade(self, responses: List[BaseResponse]) -> List[float]:
        # Run float scores
        float_scores_by_hotkey = self.float_grader.grade(responses)

        # Initialize any new miners
        for response in responses:
            if response.miner_hotkey not in self.ratings:
                self.ratings[response.miner_hotkey] = self.env.create_rating()
            logger.info(f"Graded miner {response.miner_hotkey} with score of {float_scores_by_hotkey[response.miner_hotkey]} for question {response.response_id}")

        # We run the rating system thrice for steadier results when we first
        # initialize the ratings
        if len(responses) > 1:
            num_runs = 1 if self.num_runs > 5 else 3
            for _ in range(num_runs):
                self.update_ratings(responses, [float_scores_by_hotkey[response.miner_hotkey] for response in responses])

            self.num_runs += 1

        # Calculate normalized ratings
        log_tasks = []
        ratings = {}
        mean_score = np.mean([r.mu - 3*r.sigma for r in self.ratings.values()])
        for response in responses:
            if float_scores_by_hotkey[response.miner_hotkey] == 0.0:
                ratings[response.miner_hotkey] = 0.0
                log_tasks.append(log_score("trueskill", self.problem.validator_hotkey, response.miner_hotkey, 0.0))
                continue
            miner_rating = self.ratings[response.miner_hotkey]
            miner_rating = miner_rating.mu - 3 * miner_rating.sigma
            miner_rating = 1 / (1 + np.exp(-self.apha * (miner_rating - mean_score)))
            ratings[response.miner_hotkey] = miner_rating
            log_tasks.append(log_score("trueskill", self.problem.validator_hotkey, response.miner_hotkey, miner_rating))

            logger.info(f"Graded miner {response.miner_hotkey} with score of {miner_rating}")

<<<<<<< HEAD
        if log_tasks:
            asyncio.run(asyncio.gather(*log_tasks))

=======
>>>>>>> b73cfd8a
        self.save_state()
        return ratings

    def update_ratings(
            self, 
            responses: List[BaseResponse], 
            float_scores: List[float]
    ) -> None:
        """
        Update the ratings of the miners  based on their performance.
        """
        raw_scores = {}
        for fs, response in zip(float_scores, responses):
            raw_scores[response.miner_hotkey] = fs

        sorted_scores = sorted(raw_scores.items(), key=lambda x: x[1], reverse=True)

        ratings_groups = []
        for k, v in self.ratings.items():
            if k in raw_scores:
                ratings_groups.append({k: v})

        ranks = []
        for x in ratings_groups:
            for mhk, _ in x.items():
                for i, (mhk2, _) in enumerate(sorted_scores):
                    if mhk == mhk2:
                        ranks.append(i)
                        break

        new_ratings = self.env.rate(ratings_groups, ranks=ranks)

        # Save new ratings
        for rating_result in new_ratings:
            for mhk, rating in rating_result.items():
                self.ratings[mhk] = rating<|MERGE_RESOLUTION|>--- conflicted
+++ resolved
@@ -1,7 +1,4 @@
-<<<<<<< HEAD
 import asyncio
-=======
->>>>>>> b73cfd8a
 import json
 import os
 from typing import TYPE_CHECKING, List, Dict
@@ -32,11 +29,7 @@
         self.num_runs = 0
         self.apha = np.log(4) / self.env.beta
 
-<<<<<<< HEAD
         # Initialize cached ratings
-=======
-          # Initialize cached ratings
->>>>>>> b73cfd8a
         self.initialize()
 
     def initialize(self) -> None:
@@ -97,12 +90,9 @@
 
             logger.info(f"Graded miner {response.miner_hotkey} with score of {miner_rating}")
 
-<<<<<<< HEAD
         if log_tasks:
             asyncio.run(asyncio.gather(*log_tasks))
 
-=======
->>>>>>> b73cfd8a
         self.save_state()
         return ratings
 
