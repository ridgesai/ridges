--- conflicted
+++ resolved
@@ -1,15 +1,10 @@
 from typing import List, Optional
 
 from openai import OpenAI
-<<<<<<< HEAD
-from ridges_logging.logging_utils import get_logger
+from shared.logging_utils import get_logger
+from validator.challenge.base import ValidationResult
 from validator.challenge.codegen.challenge import CodegenChallenge
 from validator.challenge.codegen.response import CodegenResponse
-from validator.challenge.base import ValidationResult
-=======
-from shared.logging_utils import get_logger
-from validator.challenge.challenge_types import GeneratedCodegenProblem, ValidationResult, CodegenResponse
->>>>>>> ee1f1703
 from validator.db.operations import DatabaseManager
 from validator.evaluation.graders.elo_grader import EloGrader
 from validator.utils.clean_patch import remove_unused, remove_comments, remove_docstrings
@@ -33,7 +28,7 @@
 
         return without_unused.strip()
     
-    def apply_and_run_tests(self, problem: CodegenChallenge, patch: str) -> Optional[str]:
+    def apply_and_run_tests(self, problem: 'CodegenChallenge', patch: str) -> Optional[str]:
         '''
         Clones the relevant repo, applies the patch, and runs the tests.
         Also runs pylint and makes sure no new errors have appeared.
@@ -60,7 +55,7 @@
         # Run pylint
         return None
 
-    async def evaluate_responses(self, problem: CodegenChallenge, miner_responses: List[CodegenResponse]) -> List[ValidationResult]:
+    async def evaluate_responses(self, problem: CodegenChallenge, miner_responses: List[CodegenResponse]) -> List['ValidationResult']:
         if MOCK_RESPONSES:
             return ValidationResult(score=5, error=None)
 
