from datetime import timedelta
from pathlib import Path
import os
import subprocess

# Network configuration

# Load validator config from env
NETUID = int(os.getenv("NETUID", "1"))
SUBTENSOR_NETWORK = os.getenv("SUBTENSOR_NETWORK", "test")
SUBTENSOR_ADDRESS = os.getenv("SUBTENSOR_ADDRESS", "ws://127.0.0.1:9945")

# Validator configuration
HOTKEY_NAME = os.getenv("HOTKEY_NAME", "default")
WALLET_NAME = os.getenv("WALLET_NAME", "validator")
MIN_STAKE_THRESHOLD = float(os.getenv("MIN_STAKE_THRESHOLD", "2"))

# Default configuration values
MIN_MINERS = 1
MAX_MINERS = 25

# Additional settings needed for operation
CHALLENGE_INTERVAL = timedelta(minutes=10)
CHALLENGE_TIMEOUT = timedelta(minutes=10)

# Codegen task configuration
MIN_FILES_IN_DIR_TO_GENERATE_PROBLEM = 3
MIN_FILE_CONTENT_LEN_CHARS = 50

WEIGHTS_INTERVAL = timedelta(minutes=30)
ALPHA_SCORING_MULTIPLICATOR = 3
MOCK_RESPONSES = False
NO_RESPONSE_MIN_SCORE = float(os.getenv("NO_RESPONSE_MIN_SCORE", "0.005"))

DB_PATH = Path("validator.db")

VERSION_KEY = 2
VERSION_COMMIT_HASH = subprocess.check_output(["git", "rev-parse", "HEAD"]).decode("utf-8").strip()

# OpenAI Configuration
OPENAI_API_KEY = os.getenv("OPENAI_API_KEY")
PREFERRED_OPENAI_MODEL = "gpt-4.1-mini"

# Logging
LOG_LEVEL = os.getenv("LOG_LEVEL", "DEBUG")
<<<<<<< HEAD
RIDGES_API_URL = "http://127.0.0.1:8000" # TODO: Get this from the environment
=======
RIDGES_API_URL = os.getenv("RIDGES_API_URL", "https://api.ridges.ai")
LOG_DRAIN_FREQUENCY = timedelta(minutes=10)
>>>>>>> 61abe30a

# Log initial configuration
import logging
logger = logging.getLogger(__name__)
logger.setLevel(LOG_LEVEL)

logger.info("Validator Configuration:")
logger.info(f"Network: {SUBTENSOR_NETWORK}")
logger.info(f"Netuid: {NETUID}")
logger.info(f"Min miners: {MIN_MINERS}")
logger.info(f"Max miners: {MAX_MINERS}")
logger.info(f"Min stake threshold: {MIN_STAKE_THRESHOLD}")
logger.info(f"Challenge interval: {CHALLENGE_INTERVAL}")
logger.info(f"Challenge timeout: {CHALLENGE_TIMEOUT}")
logger.info(f"Weights interval: {WEIGHTS_INTERVAL}")
logger.info(f"DB path: {DB_PATH}")
logger.info(f"Log level: {LOG_LEVEL}")<|MERGE_RESOLUTION|>--- conflicted
+++ resolved
@@ -43,12 +43,8 @@
 
 # Logging
 LOG_LEVEL = os.getenv("LOG_LEVEL", "DEBUG")
-<<<<<<< HEAD
-RIDGES_API_URL = "http://127.0.0.1:8000" # TODO: Get this from the environment
-=======
 RIDGES_API_URL = os.getenv("RIDGES_API_URL", "https://api.ridges.ai")
 LOG_DRAIN_FREQUENCY = timedelta(minutes=10)
->>>>>>> 61abe30a
 
 # Log initial configuration
 import logging
