## Defines the structures that we expect to get back from the database manager. Does not map 1-1 with the actual tables
from datetime import datetime, timezone
from uuid import UUID

from pydantic import BaseModel, Field
from typing import Optional
from enum import Enum

class MinerAgent(BaseModel): 
    """Maps to the agent_versions table"""
    version_id: UUID
    miner_hotkey: str
    agent_name: str
    version_num: int
    created_at: datetime
    score: Optional[float]
    status: str

class AgentWithHydratedCode(MinerAgent):
    code: str

class EvaluationStatus(Enum):
    awaiting_screening = "awaiting_screening"
    waiting = "waiting"
    running = "running" 
    completed = "completed"
    replaced = "replaced"
    timedout = "timedout"
    error = "error"

class Evaluation(BaseModel):
    evaluation_id: UUID
    version_id: UUID
    validator_hotkey: str
    status: EvaluationStatus
    terminated_reason: Optional[str]
    created_at: datetime
    started_at: Optional[datetime]
    finished_at: Optional[datetime]
    score: Optional[float]

class SandboxStatus(Enum):
    started = "started"
    sandbox_created = "sandbox_created"
    patch_generated = "patch_generated"
    eval_started = "eval_started"
    result_scored = "result_scored"
    cancelled = "cancelled"

class EvaluationRun(BaseModel):
    run_id: UUID
    evaluation_id: UUID
    swebench_instance_id: str
    response: Optional[str]
    error: Optional[str]
    pass_to_fail_success: Optional[str]
    fail_to_pass_success: Optional[str]
    pass_to_pass_success: Optional[str]
    fail_to_fail_success: Optional[str]
    solved: Optional[bool]
    status: SandboxStatus
    started_at: datetime
    sandbox_created_at: Optional[datetime]
    patch_generated_at: Optional[datetime]
    eval_started_at: Optional[datetime]
    result_scored_at: Optional[datetime]
<<<<<<< HEAD
    cancelled_at: Optional[datetime]
    
=======

class EvaluationRunWithUsageDetails(EvaluationRun):
    cost: Optional[float]
    total_tokens: Optional[int]
    model: Optional[str]
    num_inference_calls: Optional[int]

>>>>>>> eb44d857
class EvaluationsWithHydratedRuns(Evaluation):
    evaluation_runs: list[EvaluationRun]

class EvaluationsWithHydratedUsageRuns(Evaluation):
    evaluation_runs: list[EvaluationRunWithUsageDetails]

class ValidatorInfo(BaseModel):
    """Information about a connected validator"""
    validator_hotkey: Optional[str] = None
    version_commit_hash: Optional[str] = None
    connected_at: datetime = Field(default_factory=lambda: datetime.now(timezone.utc))
    ip_address: Optional[str] = None
    is_screener: Optional[bool] = False
    status: Optional[str] = None

class Inference(BaseModel):
    id: UUID
    run_id: UUID
    message: str
    temperature: float
    model: str
    cost: float
    response: str
    total_tokens: int
    created_at: datetime
    finished_at: Optional[datetime]<|MERGE_RESOLUTION|>--- conflicted
+++ resolved
@@ -64,10 +64,8 @@
     patch_generated_at: Optional[datetime]
     eval_started_at: Optional[datetime]
     result_scored_at: Optional[datetime]
-<<<<<<< HEAD
     cancelled_at: Optional[datetime]
     
-=======
 
 class EvaluationRunWithUsageDetails(EvaluationRun):
     cost: Optional[float]
@@ -75,7 +73,6 @@
     model: Optional[str]
     num_inference_calls: Optional[int]
 
->>>>>>> eb44d857
 class EvaluationsWithHydratedRuns(Evaluation):
     evaluation_runs: list[EvaluationRun]
 
